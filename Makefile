--- conflicted
+++ resolved
@@ -103,13 +103,7 @@
 
 .PHONY: pre-commit
 pre-commit:
-<<<<<<< HEAD
 	poetry run pre-commit run --hook-stage manual --all-files
-
-.PHONY: clean-env
-clean-env:
-	poetry env remove `poetry env info`/bin/python
-	poetry install
 
 .PHONY: test
 test:
@@ -128,7 +122,4 @@
 
 .PHONY: test-system
 test-system:
-	poetry run pytest -T system -n auto --dist loadscope
-=======
-	poetry run pre-commit run --hook-stage manual --all-files
->>>>>>> 06ae8946
+	poetry run pytest -T system -n auto --dist loadscope